--- conflicted
+++ resolved
@@ -1,13 +1,11 @@
 from pyspark.sql import SparkSession
 from pyspark.ml import Pipeline
 from pyspark.ml.feature import VectorAssembler, StandardScaler
-<<<<<<< HEAD
 from pyspark.ml.classification import RandomForestClassifier, DecisionTreeClassifier
-=======
-from pyspark.ml.classification import RandomForestClassifier, GBTClassifier
->>>>>>> e257f681
 from pyspark.ml.evaluation import MulticlassClassificationEvaluator
 from pyspark.ml.tuning import ParamGridBuilder, TrainValidationSplit
+from pyspark.ml.feature import StringIndexer
+from pyspark.sql.functions import when
 from pyspark.ml.feature import StringIndexer
 from pyspark.sql.functions import when
 
@@ -18,13 +16,16 @@
 
 # Configura Spark per limitare l'output del piano di esecuzione
 spark.conf.set("spark.sql.debug.maxToStringFields", 100)
+# Avvia Spark
+spark = (SparkSession.builder
+         .appName("InSDN Optimized")
+         .getOrCreate())
+
+# Configura Spark per limitare l'output del piano di esecuzione
+spark.conf.set("spark.sql.debug.maxToStringFields", 100)
 
 # Carica il dataset
-<<<<<<< HEAD
 input_directory = "/home/mariarosa/Scaricati/InSDN_DatasetCSV"
-=======
-input_directory = "/home/ilaria/Scaricati/InSDN_DatasetCSV"
->>>>>>> e257f681
 data = spark.read.csv(input_directory, header=True, inferSchema=True)
 data.show()
 
@@ -46,14 +47,7 @@
 data = indexer.fit(data).transform(data)
 
 # Mostra le etichette distinte
-<<<<<<< HEAD
 data.select("label_indexed", "Label").distinct().show()
-=======
-data.select("label_indexed").distinct().show()
-
-# Crea una colonna binaria per il modello (0 e 1)
-data = data.withColumn("binary_label", when(data["label_indexed"] > 0, 1).otherwise(0))
->>>>>>> e257f681
 
 # Pre-elaborazione delle feature
 features = [col for col in data.columns if col != "Label" and col != "label_indexed"]
@@ -62,30 +56,22 @@
 
 # Dividi il dataset in training e test
 train, test = data.randomSplit([0.8, 0.2], seed=42)
+# Dividi il dataset in training e test
+train, test = data.randomSplit([0.8, 0.2], seed=42)
 
 # Definisci i modelli
-<<<<<<< HEAD
 rf = RandomForestClassifier(featuresCol="features_standard", labelCol="label_indexed")
 dt = DecisionTreeClassifier(featuresCol="features_standard", labelCol="label_indexed")
 
 # Crea le pipeline per entrambi i modelli
 rf_pipeline = Pipeline(stages=[assembler, scaler, rf])
 dt_pipeline = Pipeline(stages=[assembler, scaler, dt])
-=======
-rf = RandomForestClassifier(featuresCol="features_standard", labelCol="binary_label")
-gbt = GBTClassifier(featuresCol="features_standard", labelCol="binary_label")
-
-# Crea le pipeline per entrambi i modelli
-rf_pipeline = Pipeline(stages=[assembler, scaler, rf])
-gbt_pipeline = Pipeline(stages=[assembler, scaler, gbt])
->>>>>>> e257f681
 
 # Imposta la Train-Validation Split per ottimizzare i modelli
 paramGrid_rf = ParamGridBuilder().addGrid(rf.numTrees, [10, 50]).build()
 tvs_rf = TrainValidationSplit(
     estimator=rf_pipeline,
     estimatorParamMaps=paramGrid_rf,
-<<<<<<< HEAD
     evaluator=MulticlassClassificationEvaluator(labelCol="label_indexed", predictionCol="prediction", metricName="accuracy"),
     trainRatio=0.8
 )
@@ -95,32 +81,16 @@
     estimator=dt_pipeline,
     estimatorParamMaps=paramGrid_dt,
     evaluator=MulticlassClassificationEvaluator(labelCol="label_indexed", predictionCol="prediction", metricName="accuracy"),
-=======
-    evaluator=MulticlassClassificationEvaluator(labelCol="binary_label", predictionCol="prediction", metricName="accuracy"),
-    trainRatio=0.8
-)
-
-paramGrid_gbt = ParamGridBuilder().addGrid(gbt.maxDepth, [5, 10]).build()
-tvs_gbt = TrainValidationSplit(
-    estimator=gbt_pipeline,
-    estimatorParamMaps=paramGrid_gbt,
-    evaluator=MulticlassClassificationEvaluator(labelCol="binary_label", predictionCol="prediction", metricName="accuracy"),
->>>>>>> e257f681
     trainRatio=0.8
 )
 
 # Addestra i modelli
 rf_model = tvs_rf.fit(train)
-<<<<<<< HEAD
 dt_model = tvs_dt.fit(train)
-=======
-gbt_model = tvs_gbt.fit(train)
->>>>>>> e257f681
 
 # Effettua predizioni
 rf_predictions = rf_model.transform(test)
 rf_predictions.show()
-<<<<<<< HEAD
 dt_predictions = dt_model.transform(test)
 dt_predictions.show()
 
@@ -131,29 +101,13 @@
 
 print("Random Forest Accuracy:", rf_accuracy)
 print("Gradient Boosted Trees Accuracy:", dt_accuracy)
-=======
-gbt_predictions = gbt_model.transform(test)
-gbt_predictions.show()
-
-# Valuta i modelli
-evaluator = MulticlassClassificationEvaluator(labelCol="binary_label", predictionCol="prediction", metricName="accuracy")
-rf_accuracy = evaluator.evaluate(rf_predictions)
-gbt_accuracy = evaluator.evaluate(gbt_predictions)
-
-print("Random Forest Accuracy:", rf_accuracy)
-print("Gradient Boosted Trees Accuracy:", gbt_accuracy)
->>>>>>> e257f681
 
 # Salva il dataset ridotto in formato Parquet per future analisi
 # data.write.mode("overwrite").parquet("reduced_dataset.parquet")
 
 # Salva i modelli
 rf_model.write().overwrite().save("rf_model")
-<<<<<<< HEAD
 dt_model.write().overwrite().save("dt_model")
-=======
-gbt_model.write().overwrite().save("gbt_model")
->>>>>>> e257f681
 
 # Arresta Spark
 spark.stop()